version: '3.4'
services:
  app:
    build:
      context: .
      args:
        pypi_username: ${PYPI_USERNAME}
        pypi_password: ${PYPI_PASSWD}
    environment:
      - DB_HOST
      - DB_NAME
      - DB_USER
      - DB_PASSWORD
      - DB_PORT
      - SLACK_TOKEN
      - SLACK_BOT_TOKEN
      - SLACK_BOT_ID
      - SLACK_ANNOUNCE_CHANNEL_ID
      - SLACK_VERIFICATION_TOKEN
      - SLACK_EMOJI
      - SECRET_KEY
      - DEBUG
      - DATADOG_API_KEY
      - DATADOG_APP_KEY
      - GOOGLE_SERVICE_ACCOUNT
      - SENTRY_DSN
      - GITLAB_PRIVATE_TOKEN
      - GITLAB_URL
      - REDIS_URL
      - REDIS_PORT
      - NOTIFY_BEFORE_ETA
      - GITLAB_POSTMORTEM_DAYS_TO_NOTIFY
      - GITLAB_URL
      - ALLOWED_EMAIL_DOMAIN
      - DEVEL_GOOGLE_OAUTH_CLIENT_ID
      - DEVEL_GOOGLE_OAUTH_SECRET
      - GOOGLE_ACC
      - SLACK_NOTIFY_SALES_CHANNEL_ID
<<<<<<< HEAD
      - SLACK_POSTMORTEM_REPORT_CHANNEL
      - POSTMORTEM_EMAIL_REPORT_FROM
      - POSTMORTEM_EMAIL_REPORT_RECIPIENTS
      - SMTP_ADDR
      - POSTMORTEM_NOTIFICATION_LIST_LIMIT
      - POSTMORTEM_SLACK_NOTIFICATION_LIMIT
      - POSTMORTEM_EMAIL_NOTIFICATION_LIMIT
      - POSTMORTEM_LABEL_NOTIFICATION_LIMIT
      - POSTMORTEM_NOTIFICAION_EMAIL_ADDR
      - GITLAB_POSTMORTEM_PROJECT_SLUG
=======
      - DATADOG_AGENT_HOSTNAME
      - DATADOG_AGENT_PORT
      - ALLOW_ALL_TO_NOTIFY
>>>>>>> 0b8a3737

    tty: true
    command:
      - python
      - manage.py
      - runserver
      - 0.0.0.0:8000
    volumes:
      - ./phoenix:/app/phoenix
    ports:
      - '0.0.0.0:8000:8000'
    depends_on:
      - postgres
      - redis
      - worker

  worker:
    build:
      context: .
      args:
        pypi_username: ${PYPI_USERNAME}
        pypi_password: ${PYPI_PASSWD}
    command:
      - celery
      - worker
      - -A
      - phoenix
      - --loglevel=DEBUG
    volumes:
      - ./phoenix:/app/phoenix
    depends_on:
      - postgres
      - redis
    environment:
      - DB_HOST
      - DB_NAME
      - DB_USER
      - DB_PASSWORD
      - DB_PORT
      - SLACK_TOKEN
      - SLACK_BOT_TOKEN
      - SLACK_BOT_ID
      - SLACK_ANNOUNCE_CHANNEL_ID
      - SLACK_VERIFICATION_TOKEN
      - SLACK_EMOJI
      - SECRET_KEY=unused
      - DEBUG
      - DATADOG_API_KEY
      - DATADOG_APP_KEY
      - GOOGLE_SERVICE_ACCOUNT
      - SENTRY_DSN
      - GITLAB_PRIVATE_TOKEN
      - GITLAB_URL
      - REDIS_URL
      - REDIS_PORT
      - NOTIFY_BEFORE_ETA
      - GITLAB_POSTMORTEM_DAYS_TO_NOTIFY
      - ALLOWED_EMAIL_DOMAIN
      - DEVEL_GOOGLE_OAUTH_CLIENT_ID
      - DEVEL_GOOGLE_OAUTH_SECRET
      - GOOGLE_ACC
      - SLACK_NOTIFY_SALES_CHANNEL_ID
<<<<<<< HEAD
      - SLACK_POSTMORTEM_REPORT_CHANNEL
      - POSTMORTEM_EMAIL_REPORT_FROM
      - POSTMORTEM_EMAIL_REPORT_RECIPIENTS
      - SMTP_ADDR
      - POSTMORTEM_NOTIFICATION_LIST_LIMIT
      - POSTMORTEM_SLACK_NOTIFICATION_LIMIT
      - POSTMORTEM_EMAIL_NOTIFICATION_LIMIT
      - POSTMORTEM_LABEL_NOTIFICATION_LIMIT
      - POSTMORTEM_NOTIFICAION_EMAIL_ADDR
      - GITLAB_POSTMORTEM_PROJECT_SLUG
=======
      - DATADOG_AGENT_HOSTNAME
      - DATADOG_AGENT_PORT
      - ALLOW_ALL_TO_NOTIFY
>>>>>>> 0b8a3737

  scheduler:
    build:
      context: .
      args:
        pypi_username: ${PYPI_USERNAME}
        pypi_password: ${PYPI_PASSWD}
    command: [celery, beat, -A, phoenix, -s, /tmp/celerybeat-schedule/celerybeat-schedule, --pidfile, '']
    environment:
      - DATA__DEBUG
      - DATA__SECRET_KEY=unused
    volumes:
      - /tmp/celerybeat-schedule
    depends_on:
      - redis

  postgres:
    image: postgres:10.1-alpine
    ports:
      - '0.0.0.0:5432:5432'

  redis:
    image: redis:4.0-alpine
    ports:
      - '6379'

  smtp-service:
    image: namshi/smtp
    ports:
      - '25'<|MERGE_RESOLUTION|>--- conflicted
+++ resolved
@@ -30,13 +30,11 @@
       - REDIS_PORT
       - NOTIFY_BEFORE_ETA
       - GITLAB_POSTMORTEM_DAYS_TO_NOTIFY
-      - GITLAB_URL
       - ALLOWED_EMAIL_DOMAIN
       - DEVEL_GOOGLE_OAUTH_CLIENT_ID
       - DEVEL_GOOGLE_OAUTH_SECRET
       - GOOGLE_ACC
       - SLACK_NOTIFY_SALES_CHANNEL_ID
-<<<<<<< HEAD
       - SLACK_POSTMORTEM_REPORT_CHANNEL
       - POSTMORTEM_EMAIL_REPORT_FROM
       - POSTMORTEM_EMAIL_REPORT_RECIPIENTS
@@ -47,11 +45,9 @@
       - POSTMORTEM_LABEL_NOTIFICATION_LIMIT
       - POSTMORTEM_NOTIFICAION_EMAIL_ADDR
       - GITLAB_POSTMORTEM_PROJECT_SLUG
-=======
       - DATADOG_AGENT_HOSTNAME
       - DATADOG_AGENT_PORT
       - ALLOW_ALL_TO_NOTIFY
->>>>>>> 0b8a3737
 
     tty: true
     command:
@@ -114,7 +110,6 @@
       - DEVEL_GOOGLE_OAUTH_SECRET
       - GOOGLE_ACC
       - SLACK_NOTIFY_SALES_CHANNEL_ID
-<<<<<<< HEAD
       - SLACK_POSTMORTEM_REPORT_CHANNEL
       - POSTMORTEM_EMAIL_REPORT_FROM
       - POSTMORTEM_EMAIL_REPORT_RECIPIENTS
@@ -125,11 +120,9 @@
       - POSTMORTEM_LABEL_NOTIFICATION_LIMIT
       - POSTMORTEM_NOTIFICAION_EMAIL_ADDR
       - GITLAB_POSTMORTEM_PROJECT_SLUG
-=======
       - DATADOG_AGENT_HOSTNAME
       - DATADOG_AGENT_PORT
       - ALLOW_ALL_TO_NOTIFY
->>>>>>> 0b8a3737
 
   scheduler:
     build:
