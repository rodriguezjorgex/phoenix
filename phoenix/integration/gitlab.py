--- conflicted
+++ resolved
@@ -18,10 +18,7 @@
 
 
 def get_open_issues():
-<<<<<<< HEAD
     """List issues with specified days before due date."""
-=======
->>>>>>> 43e97670
     api = get_api()
     if not api:
         return None
@@ -38,62 +35,9 @@
     return project
 
 
-<<<<<<< HEAD
 def get_open_postmortems():
     project = postmortem_project()
     return project.issues.list(state='opened')
-=======
-def get_due_date_issues(days=None):
-    """List issues with specified days before due date."""
-    api = get_api()
-    if not api:
-        return None
-    return api.issues.list(state='opened')
-
-
-def get_issue(project_slug, issue_id):
-    api = get_api()
-    if not api:
-        return None
-    return api.projects.get(project_slug).issues.get(issue_id)
-
-
-def get_due_date_issues(days=None):
-    """List issues with specified days before due date."""
-    if days:
-        days = list(map(int, days.split(',')))
-    else:
-        days = settings.GITLAB_POSTMORTEM_DAYS_TO_NOTIFY
-    days = sorted(days, reverse=True)
-
-    opened_issues = get_open_issues()
-
-    notify = {}
-    now = datetime.date.today()
-
-    for open_issue in opened_issues:
-        if not open_issue.due_date:
-            continue
-        due_date = datetime.date.fromisoformat(open_issue.due_date)
-        days_remaining = (due_date - now).days
-        for day in days:
-            if days_remaining == day:
-                notify[open_issue.id] = open_issue
-    return notify
->>>>>>> 43e97670
-
-
-def get_issues_after_due_date():
-    opened_issues = get_open_issues()
-    now = datetime.date.today()
-    after_due_date = []
-    for issue in opened_issues:
-        if not issue.due_date:
-            continue
-        due_date = datetime.date.fromisoformat(issue.due_date)
-        if due_date < now:
-            after_due_date.append(issue)
-    return after_due_date
 
 
 def parse_report_url(report_url):
@@ -131,6 +75,13 @@
     if not issue:
         logger.error(f"Issue #{issue_id} not found in postmortem project.")
     return issue.title
+
+
+def get_issue(project_slug, issue_id):
+    api = get_api()
+    if not api:
+        return None
+    return api.projects.get(project_slug).issues.get(issue_id)
 
 
 def get_due_date_issues(days=None):
