--- conflicted
+++ resolved
@@ -17,9 +17,14 @@
     return None
 
 
-<<<<<<< HEAD
 def get_open_issues():
-=======
+    """List issues with specified days before due date."""
+    api = get_api()
+    if not api:
+        return None
+    return api.issues.list(state='opened')
+
+
 def postmortem_project():
     api = get_api()
     if not api:
@@ -30,65 +35,6 @@
     return project
 
 
-def get_due_date_issues(days=None):
-    """List issues with specified days before due date."""
->>>>>>> b8504f45
-    api = get_api()
-    if not api:
-        return None
-    return api.issues.list(state='opened')
-
-
-def get_due_date_issues(days=None):
-    """List issues with specified days before due date."""
-    if days:
-        days = list(map(int, days.split(',')))
-    else:
-        days = settings.GITLAB_POSTMORTEM_DAYS_TO_NOTIFY
-    days = sorted(days, reverse=True)
-
-    opened_issues = get_open_issues()
-
-    notify = {}
-    now = datetime.date.today()
-
-    for open_issue in opened_issues:
-        if not open_issue.due_date:
-            continue
-        due_date = datetime.date.fromisoformat(open_issue.due_date)
-        days_remaining = (due_date - now).days
-        for day in days:
-            if days_remaining == day:
-                notify[open_issue.id] = open_issue
-    return notify
-
-
-<<<<<<< HEAD
-def get_issues_after_due_date():
-    opened_issues = get_open_issues()
-    now = datetime.date.today()
-    after_due_date = []
-    for issue in opened_issues:
-        if not issue.due_date:
-            continue
-        due_date = datetime.date.fromisoformat(issue.due_date)
-        if due_date < now:
-            after_due_date.append(issue)
-    return after_due_date
-
-
-def get_gitlab_user_email(uid):
-    api = get_api()
-    if not api:
-        return
-    user = api.users.get(uid)
-    try:
-        emails = user.emails.list()
-    except gitlab.exceptions.GitlabListError as e:
-        logger.error(f"Unable to list emails for Gitlab user: {e}")
-        emails = []
-    return emails
-=======
 def parse_report_url(report_url):
     """Parse report url, return project path and issue ID."""
     path = urlparse(report_url).path
@@ -124,4 +70,53 @@
     if not issue:
         logger.error(f"Issue #{issue_id} not found in postmortem project.")
     return issue.title
->>>>>>> b8504f45
+
+
+def get_due_date_issues(days=None):
+    """List issues with specified days before due date."""
+    if days:
+        days = list(map(int, days.split(',')))
+    else:
+        days = settings.GITLAB_POSTMORTEM_DAYS_TO_NOTIFY
+    days = sorted(days, reverse=True)
+
+    opened_issues = get_open_issues()
+
+    notify = {}
+    now = datetime.date.today()
+
+    for open_issue in opened_issues:
+        if not open_issue.due_date:
+            continue
+        due_date = datetime.date.fromisoformat(open_issue.due_date)
+        days_remaining = (due_date - now).days
+        for day in days:
+            if days_remaining == day:
+                notify[open_issue.id] = open_issue
+    return notify
+
+
+def get_issues_after_due_date():
+    opened_issues = get_open_issues()
+    now = datetime.date.today()
+    after_due_date = []
+    for issue in opened_issues:
+        if not issue.due_date:
+            continue
+        due_date = datetime.date.fromisoformat(issue.due_date)
+        if due_date < now:
+            after_due_date.append(issue)
+    return after_due_date
+
+
+def get_gitlab_user_email(uid):
+    api = get_api()
+    if not api:
+        return
+    user = api.users.get(uid)
+    try:
+        emails = user.emails.list()
+    except gitlab.exceptions.GitlabListError as e:
+        logger.error(f"Unable to list emails for Gitlab user: {e}")
+        emails = []
+    return emails